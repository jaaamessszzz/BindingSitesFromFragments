#!/usr/bin/env python3

import os
import prody
from rdkit import Chem
from rdkit.Chem import rdFMCS
import io
from bs4 import BeautifulSoup
import requests
import sys
import time
import numpy as np


class Alignments():
    """
    This class is responsible for aligning all fragment-containing small molecule structures to the corresponding 
    fragments.
    
    Chris suggests looking into a package called RDKit for manipulating SMILES strings and structures
    
    """
    def __init__(self, user_defined_dir, fragment, ligand, processed_PDBs_path):
        self.user_defined_dir = user_defined_dir
        self.fragment = fragment
        self.ligand = ligand.upper()
        self.ligexpo_list = self.fetch_ligand_records(self.ligand)
        self.ideal_ligand_pdb = self.fetch_ideal_pdb(self.ligand)
        self.processed_PDBs_path = processed_PDBs_path

        # http://ligand-expo.rcsb.org/reports/4/4MZ/4MZ_ideal.pdb


<<<<<<< HEAD
    def fetch_ideal_pdb(self, ligand):
        """
        Get the ideal pdb for the target ligand. This is used to check that all atoms are present in target ligands
        extracted from bound proteins

        :param ligand: Three letter code for the desired ligand (upper case!!)
        :return: io.StringIO for pdb of ligand retrieved from LigandExpo
        """
        time.sleep(1)
        ideal_pdb_text = requests.get(
            'http://ligand-expo.rcsb.org/reports/{}/{}/{}_ideal.pdb'.format(ligand[0], ligand, ligand),
            stream=False).text
        return prody.parsePDBStream(io.StringIO(ideal_pdb_text))


=======
>>>>>>> a2142eb5
    def fetch_ligand_records(self, ligand):
        """
        Retrieves ligand records from LigandExpo
        
        20170515: So I was writing up my quals proposal and I realized that I could download specific ligands for any 
        structure in the PDB using LigandExpo as outlined here:
        http://ligand-expo.rcsb.org/ld-download.html >> http://ligand-expo.rcsb.org/files/<HASH>/<CC_ID>/<FORMAT>/
        
        This might be the way to go since it removes the need for all this parsing...
        
        20170516: So I've found that free amino acids such as HIS are not retrievable using LigandExpo in this manner...
        I'm going to need to find a solution for this. 
        
        :param ligand: Three letter code for fragment-containing ligand
        :param pdb_file: Path to the PDB file containing the fragment-containing ligand
        :return: List of all ligand HETATM records
        """
        time.sleep(1)
        lig_request = requests.get('http://ligand-expo.rcsb.org/files/{}/{}/ipdb/'.format(ligand[0], ligand), stream=False)
        soupy_soup = BeautifulSoup(lig_request.text, 'html.parser')


        return [link.get('href') for link in soupy_soup.find_all('a') if 'ipdb' in link.get('href')]


    def fetch_ideal_pdb(self, ligand):
        """
        Get the ideal pdb for the target ligand. This is used to check that all atoms are present in target ligands
        extracted from bound proteins
        
        :param ligand: Three letter code for the desired ligand (upper case!!)
        :return: io.StringIO for pdb of ligand retrieved from LigandExpo
        """
        time.sleep(0.1)
        ideal_pdb_text = requests.get('http://ligand-expo.rcsb.org/reports/{}/{}/{}_ideal.pdb'.format(ligand[0], ligand, ligand), stream=False).text
        return prody.parsePDBStream(io.StringIO(ideal_pdb_text))


    def fetch_specific_ligand_record(self, pdb_file):
        """
        Fetch a specific ligand record from ligand expo
        
        :param pdb_file: path to the specific pdb file containing the desired ligand
        :return: 
        """
        # I have determined this is definitely not okay...
        # Case in point: http://ligand-expo.rcsb.org/files/4/4MZ/ipdb/1keq_4MZ_1_A_350__F__D_.ipdb
        # It is empty. What. Why.

        reject = False

        # Go through all ligands bound to PDBs
        pdbid = os.path.basename(os.path.normpath(pdb_file)).split('.')[0]
        for item in self.ligexpo_list:

            # For my specific ligand of interest bound to the correct PDB...
            if pdbid.lower() in item:

                # Report
                lig_request_suffix = item
                print("\n Checking: {}".format(lig_request_suffix))

                # Get ligand record from LigExpo
                time.sleep(1)
                full_lig_request = requests.get('http://ligand-expo.rcsb.org/files/{}/{}/ipdb/{}'.format(self.ligand[0], self.ligand, lig_request_suffix),
                                                stream=False).text
                chain = lig_request_suffix.split('_')[3]

                print(full_lig_request)

                # Determine whether there are multiple occupancies for the target ligand
                # I am going to avoid using ligands with multiple occupancies as this suggests binding conformations
                # with low affinity and specificity
                cleaned_target, multiple_occupancies = self.clean_ligand_HETATM_records(full_lig_request)

                print('Multiple Occupancies')
                print(multiple_occupancies)
                if not multiple_occupancies:

                    # ligexpo_ligand = prody.parsePDBStream(io.StringIO(full_lig_request))
                    # Literally going line by line to count atoms...
                    # prody is unable to parse empty pdb files, although who would even think to test that
                    atom_count = 0
                    for line in full_lig_request.split('\n'):
                        if line[:6] == 'HETATM' and line[77].strip() != 'H':
                            atom_count += 1

                    # Compare ideal to ligand pulled from Ligand Expo
                    # If the number of atoms are the same, good enough for me (at the moment)
                    if atom_count == self.ideal_ligand_pdb.select('not hydrogen').numAtoms():

                        # todo: find a more elegant way of testing if prody can open these
                        # Verify whether I can actually open the ligand pdb with Prody...
                        try:
                            prody.parsePDBStream(io.StringIO(full_lig_request))
                            # Test the source protein-ligand complex PDB at the same time...
                            prody.parsePDB(pdb_file)
                            return reject, full_lig_request, chain

                        except Exception as e:
                            print(e)
                            continue

        # If I can't find any ligands fully represented, reject this PDB
        print('\n{} REJECTED! SAD!\n'.format(pdbid))
        return True, None, None


    def fragment_target_mapping(self, fragment_pdb, target_string):
        """
        I'm going to utilize NetworkX (shoutout to Kale) for mapping fragment atoms to the corresponding atoms in each
        of the fragment-containing small molecules. [http://networkx.readthedocs.io]
        
        To do this, I will need atom and connectivity information for each small molecule to generate the nodes and 
        edges in the graphs. 
        
        OR. Or. I talked to Chris today and he showed me this chemoinformatics package called RDKit. This may be a much
        more streamlined method of doing this without needing to resort to subgraphs...
        > https://sourceforge.net/p/rdkit/mailman/message/34549645/
        
        :return: dict mapping fragment atoms to target atoms
        """
<<<<<<< HEAD
        # todo: ADD ALL THE HYDROGENS
        # Import fragment and target ligand
        fragment_mol = Chem.MolFromPDBFile(fragment_pdb, removeHs=False)
        target_mol_H = Chem.MolFromPDBBlock(target_string)

        # Some ligands retrieved from LigandExpo have weird valence issues with RDKit... need to look into that
        # 3dyb_AD0_1_A_500__B___.ipdb
        # Oh hey this ligand was an issue anyways. Yay. I guess.
        # Anywhere, here's another if statement
        if target_mol_H == None:
            return None, None

        target_mol = Chem.AddHs(target_mol_H)
        target_mol_PDB_Block = Chem.MolToPDBBlock(target_mol)

        # Debugging
        # For some reason 3dyb_AD0_1_A_500__B___.ipdb cannot be imported with RDKit...
        # Skipping for now...
        if target_mol == None or fragment_mol == None:
            return None, None
=======
        # Debugging
        print(target_string)
        print(fragment_pdb)

        # todo: make sure hydrogens aren't being stripped, this will mess up mapping
        # Import fragment and target ligand
        fragment_mol = Chem.MolFromPDBFile(fragment_pdb)
        target_mol = Chem.MolFromPDBBlock(target_string)
>>>>>>> a2142eb5

        # Generate a RDKit mol object of the common substructure so that I can map the fragment and target onto it
        substructure_match = rdFMCS.FindMCS([fragment_mol, target_mol])
        sub_mol = Chem.MolFromSmarts(substructure_match.smartsString)

        # Return atom indicies of substructure matches for fragment and target
        frag_matches = fragment_mol.GetSubstructMatch(sub_mol)
        target_matches = target_mol.GetSubstructMatch(sub_mol)

        # todo: figure out how to represent mapping efficiently
        # Maps fragment atom index to target atom index
        fragment_target_mapping = [(f_idx, t_idx) for f_idx, t_idx in zip(frag_matches, target_matches)]

        return fragment_target_mapping, target_mol_PDB_Block


    def generate_graph_from_pdb(self, pdb_file):
        """
        Generates a graph representation of a molecule using NetworkX
        
        :param pdb_file: Iterable containing information on molecule connectivity in PDB format. Iterable should either
        be a list or an opened instance of a .pdb file
        :return: 
        """
        pass


    def clean_pdbs(self):
        """
        Clean up PDBs for fragment alignments.
        * Extract chain with target ligand bound
        
        :return:
        """
        pass


<<<<<<< HEAD
        # Retrieve fragment and target atom indicies to align
        fragment_atom_indices = [a[0] for a in fragment_target_mapping]
        target_atom_indices = [a[1] for a in fragment_target_mapping]

        # Convert atom indicies into atom objects
        frag_atom_selections = [fragment_prody.select('index {}'.format(index)) for index in fragment_atom_indices]
        trgt_atom_selections = [target_prody.select('index {}'.format(index)) for index in target_atom_indices]

        # Get atom coordinates out of atom objects
        # None is because hydrogens were removed
        frag_atom_coords = np.asarray([atom.getCoords()[0] for atom in frag_atom_selections if atom != None])
        trgt_atom_coords = np.asarray([atom.getCoords()[0] for atom in trgt_atom_selections if atom != None])

=======
    def determine_rotation_and_translation(self, fragment_target_mapping, fragment_pdb, target_string):
        """
        Implementing the Kabsch algorithm for aligning all fragment-containing small molecules to the target ligand
        on the mapped atoms as determined by fragment_target_mapping()
        
        :return: Prody transformation object with rotation and translation matrix/vector
        """
        # Fragment and target as prody atom objects
        # Fortunately the atom indicies used in the atom mapping with RDKit match prody indicies
        # It's literally the line number of the HETATM records indexed starting at 0
        target_prody = prody.parsePDBStream(io.StringIO(target_string))
        fragment_prody = prody.parsePDB(fragment_pdb)

        print(fragment_target_mapping)

        # For Reference:
        # fragment_target_mapping = [(f_idx, t_idx) for f_idx, t_idx in zip(frag_matches, target_matches)]
        frag_inx_string = [str(a[0]) for a in fragment_target_mapping]
        trgt_inx_string = [str(b[1]) for b in fragment_target_mapping]

        # Debugging
        print(frag_inx_string)
        print(trgt_inx_string)

        # So after inspecting the aligned structures, I've found that the wrong atoms are being aligned...
        # The atoms are currently ordered from highest to lowest according to index... need to change that so that the
        # orders instead agree with the atom mappings
        # I'll need to assemble the matrices by hand it seems.

        frag_atom_selections = [fragment_prody.select('index {}'.format(index)) for index in frag_inx_string]
        trgt_atom_selections = [target_prody.select('index {}'.format(index)) for index in trgt_inx_string]

        print(frag_atom_selections)
        print(trgt_atom_selections)

        frag_atom_coords = np.asarray([atom.getCoords()[0] for atom in frag_atom_selections])
        trgt_atom_coords = np.asarray([atom.getCoords()[0] for atom in trgt_atom_selections])
>>>>>>> a2142eb5

        print(frag_atom_coords)
        print(trgt_atom_coords)

        return prody.calcTransformation(trgt_atom_coords, frag_atom_coords)


    def clean_ligand_HETATM_records(self, target_string):
        """
        Removes alternate location indicators...
        :param target_string: 
        :return: 
        """
        cleaned_target = ''
        multiple_occupancies = False
        target_string_split = target_string.split('\n')
        for line in target_string_split:
            if line[:6] == 'HETATM':

                if line[16:17] != ' ':
                    multiple_occupancies = True
                    break

                HETATM = line[:6]
                Serial = line[7:11].strip()
                Atom_Name = line[13:16].strip()
                Residue_Name = line[17:20].strip()
                Chain_ID = line[21:22].strip()
                ResSeq_ID = line[23:26].strip()
                x = line[31:38].strip()
                y = line[39:46].strip()
                z = line[47:54].strip()
                Occupancy = line[55:60].strip()
                Temperature = line[61:66].strip()
                Element_Symbol = line[77].strip()

                cleaned_line = '{0:<6} {1:4} {2:>4} {3:3} {4}{5:>4}    {6:>8}{7:>8}{8:>8}{9:>6}{10:>6}         {11}\n'\
                    .format(HETATM, Serial, Atom_Name, Residue_Name, Chain_ID, ResSeq_ID, x, y, z, Occupancy,
                            Temperature, Element_Symbol)
                cleaned_target += cleaned_line

            else:
                cleaned_target += line
                cleaned_target += '\n'

        return cleaned_target, multiple_occupancies



    def apply_transformation(self, transformation_matrix, target_pdb_path, ligand, ligand_chain):
        """
        Apply transformation to the target ligand-protein complex.
        
        Also considering:
        * Only work with residues with CA within 8A of ligand
        * Write all transformed PDBs to a new working directory?
        
        :param transformation_matrix: 
        :param target_pdb: 
        :return: 
        """
        # Only work with residues within 8A of target ligand
        target_pdb = prody.parsePDB(target_pdb_path)
        target_shell = target_pdb.select('within 8 of (resname {} and chain {})'.format(ligand, ligand_chain))

        PDBID = os.path.basename(os.path.normpath(target_pdb_path)).split('.')[0]

        transformed_pdb = prody.applyTransformation(transformation_matrix, target_shell)
        prody.writePDB(os.path.join(self.processed_PDBs_path, '{}_processed.pdb'.format(PDBID)), transformed_pdb)

        print(target_shell)


    ####################################################################################################################
    #
    #  Everything below this block is depreciated or has been replaced!
    #
    ####################################################################################################################


    def extract_atoms_and_connectivities(self, ligand, pdb_file):
        """
        Extract information on atoms and connectivities for a fragment-containing small molecule.

        Biopython is a pain in the ass
        BioPandas doesn't handle CONECT records
        Prody doesn't handle CONECT records

        20170515: So I was writing up my quals proposal and I realized that I could download specific ligands for any 
        structure in the PDB using LigandExpo as outlined here:
        http://ligand-expo.rcsb.org/ld-download.html >> http://ligand-expo.rcsb.org/files/<HASH>/<CC_ID>/<FORMAT>/

        This might be the way to go since it removes the need for all this parsing...

        :param ligand: Three letter code for fragment-containing ligand
        :param pdb_file: Path to the PDB file containing the fragment-containing ligand
        :return: String of HETAM and CONECT records from the input pdb for the given ligand
        """

        # Debugging
        print(pdb_file)

        # todo: remove redundant parsePDB()... don't need to be parsing the same PDB multiple times
        # Determine which chains have my target ligand
        ag = prody.parsePDB(pdb_file)
        ag_ligands = ag.select('resname {}'.format(ligand))

        # Pick a chain and extract the target ligand... arbitrarily picks the first chain for now
        chain = ag_ligands.getChids()[0]

        # Debugging
        print(ag_ligands)
        print(chain)
        for atom in ag_ligands:
            print(atom.getChid())
        print(ligand)
        print(type(ligand))

        # I only need CONECT and HETATM records for my ligand
        # This function assumes that all CONECT records will be at the very end of the PDB file
        pdb = open(pdb_file)
        line_list = []

        # Store HETAM lines for the ligand
        HETAM_num_list = []

        for line in pdb:
            split_line = line.split()

            if split_line[0] == 'HETATM' and split_line[3] == ligand and split_line[4][0] == chain:
                line_list.append(line)

                # Keep track of HETAM numbers so I know which CONET lines to pull
                HETAM_num_list.append(line.split()[1])

            # Save CONECT records if they reference one of the HETAMs in my ligand
            if line.split()[0] == 'CONECT':
                for element in line.split()[1:]:
                    if element in HETAM_num_list:
                        line_list.append(line)
                        break

        ligand_io = ''.join(line_list)

        # Debugging
        print(ligand_io)

        return ligand_io, chain<|MERGE_RESOLUTION|>--- conflicted
+++ resolved
@@ -10,16 +10,18 @@
 import sys
 import time
 import numpy as np
+import pprint
 
 
 class Alignments():
     """
     This class is responsible for aligning all fragment-containing small molecule structures to the corresponding 
     fragments.
-    
+
     Chris suggests looking into a package called RDKit for manipulating SMILES strings and structures
-    
+
     """
+
     def __init__(self, user_defined_dir, fragment, ligand, processed_PDBs_path):
         self.user_defined_dir = user_defined_dir
         self.fragment = fragment
@@ -30,8 +32,6 @@
 
         # http://ligand-expo.rcsb.org/reports/4/4MZ/4MZ_ideal.pdb
 
-
-<<<<<<< HEAD
     def fetch_ideal_pdb(self, ligand):
         """
         Get the ideal pdb for the target ligand. This is used to check that all atoms are present in target ligands
@@ -46,51 +46,34 @@
             stream=False).text
         return prody.parsePDBStream(io.StringIO(ideal_pdb_text))
 
-
-=======
->>>>>>> a2142eb5
     def fetch_ligand_records(self, ligand):
         """
         Retrieves ligand records from LigandExpo
-        
+
         20170515: So I was writing up my quals proposal and I realized that I could download specific ligands for any 
         structure in the PDB using LigandExpo as outlined here:
         http://ligand-expo.rcsb.org/ld-download.html >> http://ligand-expo.rcsb.org/files/<HASH>/<CC_ID>/<FORMAT>/
-        
+
         This might be the way to go since it removes the need for all this parsing...
-        
+
         20170516: So I've found that free amino acids such as HIS are not retrievable using LigandExpo in this manner...
         I'm going to need to find a solution for this. 
-        
+
         :param ligand: Three letter code for fragment-containing ligand
         :param pdb_file: Path to the PDB file containing the fragment-containing ligand
         :return: List of all ligand HETATM records
         """
         time.sleep(1)
-        lig_request = requests.get('http://ligand-expo.rcsb.org/files/{}/{}/ipdb/'.format(ligand[0], ligand), stream=False)
+        lig_request = requests.get('http://ligand-expo.rcsb.org/files/{}/{}/ipdb/'.format(ligand[0], ligand),
+                                   stream=False)
         soupy_soup = BeautifulSoup(lig_request.text, 'html.parser')
 
-
         return [link.get('href') for link in soupy_soup.find_all('a') if 'ipdb' in link.get('href')]
 
-
-    def fetch_ideal_pdb(self, ligand):
-        """
-        Get the ideal pdb for the target ligand. This is used to check that all atoms are present in target ligands
-        extracted from bound proteins
-        
-        :param ligand: Three letter code for the desired ligand (upper case!!)
-        :return: io.StringIO for pdb of ligand retrieved from LigandExpo
-        """
-        time.sleep(0.1)
-        ideal_pdb_text = requests.get('http://ligand-expo.rcsb.org/reports/{}/{}/{}_ideal.pdb'.format(ligand[0], ligand, ligand), stream=False).text
-        return prody.parsePDBStream(io.StringIO(ideal_pdb_text))
-
-
     def fetch_specific_ligand_record(self, pdb_file):
         """
         Fetch a specific ligand record from ligand expo
-        
+
         :param pdb_file: path to the specific pdb file containing the desired ligand
         :return: 
         """
@@ -113,19 +96,18 @@
 
                 # Get ligand record from LigExpo
                 time.sleep(1)
-                full_lig_request = requests.get('http://ligand-expo.rcsb.org/files/{}/{}/ipdb/{}'.format(self.ligand[0], self.ligand, lig_request_suffix),
-                                                stream=False).text
+                full_lig_request = requests.get(
+                    'http://ligand-expo.rcsb.org/files/{}/{}/ipdb/{}'.format(self.ligand[0], self.ligand,
+                                                                             lig_request_suffix),
+                    stream=False).text
                 chain = lig_request_suffix.split('_')[3]
-
-                print(full_lig_request)
 
                 # Determine whether there are multiple occupancies for the target ligand
                 # I am going to avoid using ligands with multiple occupancies as this suggests binding conformations
                 # with low affinity and specificity
                 cleaned_target, multiple_occupancies = self.clean_ligand_HETATM_records(full_lig_request)
 
-                print('Multiple Occupancies')
-                print(multiple_occupancies)
+                print('Multiple Occupancies: {}'.format(multiple_occupancies))
                 if not multiple_occupancies:
 
                     # ligexpo_ligand = prody.parsePDBStream(io.StringIO(full_lig_request))
@@ -155,149 +137,6 @@
         # If I can't find any ligands fully represented, reject this PDB
         print('\n{} REJECTED! SAD!\n'.format(pdbid))
         return True, None, None
-
-
-    def fragment_target_mapping(self, fragment_pdb, target_string):
-        """
-        I'm going to utilize NetworkX (shoutout to Kale) for mapping fragment atoms to the corresponding atoms in each
-        of the fragment-containing small molecules. [http://networkx.readthedocs.io]
-        
-        To do this, I will need atom and connectivity information for each small molecule to generate the nodes and 
-        edges in the graphs. 
-        
-        OR. Or. I talked to Chris today and he showed me this chemoinformatics package called RDKit. This may be a much
-        more streamlined method of doing this without needing to resort to subgraphs...
-        > https://sourceforge.net/p/rdkit/mailman/message/34549645/
-        
-        :return: dict mapping fragment atoms to target atoms
-        """
-<<<<<<< HEAD
-        # todo: ADD ALL THE HYDROGENS
-        # Import fragment and target ligand
-        fragment_mol = Chem.MolFromPDBFile(fragment_pdb, removeHs=False)
-        target_mol_H = Chem.MolFromPDBBlock(target_string)
-
-        # Some ligands retrieved from LigandExpo have weird valence issues with RDKit... need to look into that
-        # 3dyb_AD0_1_A_500__B___.ipdb
-        # Oh hey this ligand was an issue anyways. Yay. I guess.
-        # Anywhere, here's another if statement
-        if target_mol_H == None:
-            return None, None
-
-        target_mol = Chem.AddHs(target_mol_H)
-        target_mol_PDB_Block = Chem.MolToPDBBlock(target_mol)
-
-        # Debugging
-        # For some reason 3dyb_AD0_1_A_500__B___.ipdb cannot be imported with RDKit...
-        # Skipping for now...
-        if target_mol == None or fragment_mol == None:
-            return None, None
-=======
-        # Debugging
-        print(target_string)
-        print(fragment_pdb)
-
-        # todo: make sure hydrogens aren't being stripped, this will mess up mapping
-        # Import fragment and target ligand
-        fragment_mol = Chem.MolFromPDBFile(fragment_pdb)
-        target_mol = Chem.MolFromPDBBlock(target_string)
->>>>>>> a2142eb5
-
-        # Generate a RDKit mol object of the common substructure so that I can map the fragment and target onto it
-        substructure_match = rdFMCS.FindMCS([fragment_mol, target_mol])
-        sub_mol = Chem.MolFromSmarts(substructure_match.smartsString)
-
-        # Return atom indicies of substructure matches for fragment and target
-        frag_matches = fragment_mol.GetSubstructMatch(sub_mol)
-        target_matches = target_mol.GetSubstructMatch(sub_mol)
-
-        # todo: figure out how to represent mapping efficiently
-        # Maps fragment atom index to target atom index
-        fragment_target_mapping = [(f_idx, t_idx) for f_idx, t_idx in zip(frag_matches, target_matches)]
-
-        return fragment_target_mapping, target_mol_PDB_Block
-
-
-    def generate_graph_from_pdb(self, pdb_file):
-        """
-        Generates a graph representation of a molecule using NetworkX
-        
-        :param pdb_file: Iterable containing information on molecule connectivity in PDB format. Iterable should either
-        be a list or an opened instance of a .pdb file
-        :return: 
-        """
-        pass
-
-
-    def clean_pdbs(self):
-        """
-        Clean up PDBs for fragment alignments.
-        * Extract chain with target ligand bound
-        
-        :return:
-        """
-        pass
-
-
-<<<<<<< HEAD
-        # Retrieve fragment and target atom indicies to align
-        fragment_atom_indices = [a[0] for a in fragment_target_mapping]
-        target_atom_indices = [a[1] for a in fragment_target_mapping]
-
-        # Convert atom indicies into atom objects
-        frag_atom_selections = [fragment_prody.select('index {}'.format(index)) for index in fragment_atom_indices]
-        trgt_atom_selections = [target_prody.select('index {}'.format(index)) for index in target_atom_indices]
-
-        # Get atom coordinates out of atom objects
-        # None is because hydrogens were removed
-        frag_atom_coords = np.asarray([atom.getCoords()[0] for atom in frag_atom_selections if atom != None])
-        trgt_atom_coords = np.asarray([atom.getCoords()[0] for atom in trgt_atom_selections if atom != None])
-
-=======
-    def determine_rotation_and_translation(self, fragment_target_mapping, fragment_pdb, target_string):
-        """
-        Implementing the Kabsch algorithm for aligning all fragment-containing small molecules to the target ligand
-        on the mapped atoms as determined by fragment_target_mapping()
-        
-        :return: Prody transformation object with rotation and translation matrix/vector
-        """
-        # Fragment and target as prody atom objects
-        # Fortunately the atom indicies used in the atom mapping with RDKit match prody indicies
-        # It's literally the line number of the HETATM records indexed starting at 0
-        target_prody = prody.parsePDBStream(io.StringIO(target_string))
-        fragment_prody = prody.parsePDB(fragment_pdb)
-
-        print(fragment_target_mapping)
-
-        # For Reference:
-        # fragment_target_mapping = [(f_idx, t_idx) for f_idx, t_idx in zip(frag_matches, target_matches)]
-        frag_inx_string = [str(a[0]) for a in fragment_target_mapping]
-        trgt_inx_string = [str(b[1]) for b in fragment_target_mapping]
-
-        # Debugging
-        print(frag_inx_string)
-        print(trgt_inx_string)
-
-        # So after inspecting the aligned structures, I've found that the wrong atoms are being aligned...
-        # The atoms are currently ordered from highest to lowest according to index... need to change that so that the
-        # orders instead agree with the atom mappings
-        # I'll need to assemble the matrices by hand it seems.
-
-        frag_atom_selections = [fragment_prody.select('index {}'.format(index)) for index in frag_inx_string]
-        trgt_atom_selections = [target_prody.select('index {}'.format(index)) for index in trgt_inx_string]
-
-        print(frag_atom_selections)
-        print(trgt_atom_selections)
-
-        frag_atom_coords = np.asarray([atom.getCoords()[0] for atom in frag_atom_selections])
-        trgt_atom_coords = np.asarray([atom.getCoords()[0] for atom in trgt_atom_selections])
->>>>>>> a2142eb5
-
-        print(frag_atom_coords)
-        print(trgt_atom_coords)
-
-        return prody.calcTransformation(trgt_atom_coords, frag_atom_coords)
-
 
     def clean_ligand_HETATM_records(self, target_string):
         """
@@ -328,7 +167,7 @@
                 Temperature = line[61:66].strip()
                 Element_Symbol = line[77].strip()
 
-                cleaned_line = '{0:<6} {1:4} {2:>4} {3:3} {4}{5:>4}    {6:>8}{7:>8}{8:>8}{9:>6}{10:>6}         {11}\n'\
+                cleaned_line = '{0:<6} {1:4} {2:>4} {3:3} {4}{5:>4}    {6:>8}{7:>8}{8:>8}{9:>6}{10:>6}         {11}\n' \
                     .format(HETATM, Serial, Atom_Name, Residue_Name, Chain_ID, ResSeq_ID, x, y, z, Occupancy,
                             Temperature, Element_Symbol)
                 cleaned_target += cleaned_line
@@ -339,16 +178,137 @@
 
         return cleaned_target, multiple_occupancies
 
-
+    def fragment_target_mapping(self, fragment_pdb, target_string):
+        """
+        I'm going to utilize NetworkX (shoutout to Kale) for mapping fragment atoms to the corresponding atoms in each
+        of the fragment-containing small molecules. [http://networkx.readthedocs.io]
+
+        To do this, I will need atom and connectivity information for each small molecule to generate the nodes and 
+        edges in the graphs. 
+
+        OR. Or. I talked to Chris today and he showed me this chemoinformatics package called RDKit. This may be a much
+        more streamlined method of doing this without needing to resort to subgraphs...
+        > https://sourceforge.net/p/rdkit/mailman/message/34549645/
+
+        :return: dict mapping fragment atoms to target atoms
+        """
+        # todo: ADD ALL THE HYDROGENS
+        # Import fragment and target ligand
+        fragment_mol = Chem.MolFromPDBFile(fragment_pdb, removeHs=False)
+        target_mol_H = Chem.MolFromPDBBlock(target_string)
+
+        # Some ligands retrieved from LigandExpo have weird valence issues with RDKit... need to look into that
+        # 3dyb_AD0_1_A_500__B___.ipdb
+        # Oh hey this ligand was an issue anyways. Yay. I guess.
+        # Anywhere, here's another if statement
+        if target_mol_H == None:
+            return None, None
+
+        target_mol = Chem.AddHs(target_mol_H)
+        target_mol_PDB_Block = Chem.MolToPDBBlock(target_mol)
+
+        # Debugging
+        # For some reason 3dyb_AD0_1_A_500__B___.ipdb cannot be imported with RDKit...
+        # Skipping for now...
+        if target_mol == None or fragment_mol == None:
+            return None, None
+
+        # Generate a RDKit mol object of the common substructure so that I can map the fragment and target onto it
+        substructure_match = rdFMCS.FindMCS([fragment_mol, target_mol])
+        sub_mol = Chem.MolFromSmarts(substructure_match.smartsString)
+
+        # Return atom indicies of substructure matches for fragment and target
+        frag_matches = fragment_mol.GetSubstructMatch(sub_mol)
+        target_matches = target_mol.GetSubstructMatches(sub_mol)
+
+        print("\nTarget Matches\n")
+        print(target_matches)
+
+        # Maps fragment atom index to target atom index
+        # If there is more than one substructure match for the target, find the one with the lowest RMSD to the fragment
+        if len(target_matches) > 1:
+            fragment_target_mapping = self.identify_best_substructure(frag_matches, target_matches,
+                                                                      fragment_pdb, target_string)
+            # fragment_target_mapping = [(f_idx, t_idx) for f_idx, t_idx in zip(frag_matches, target_matches[0])]
+
+        else:
+            fragment_target_mapping = [(f_idx, t_idx) for f_idx, t_idx in zip(frag_matches, target_matches[0])]
+
+        return fragment_target_mapping, target_mol_PDB_Block
+
+    def identify_best_substructure(self, frag_matches, target_matches, fragment_pdb, target_string):
+        """
+        Identifies the "correct" substructure from a RDKit GetSubstructMatches search.
+
+        For each substructure match, retrieve the target atoms and calculate the RMSD to the fragment atoms. The target
+        substructure with the lowest RMSD to the fragment is the one that will be used downstream for alignment.
+
+        This method will not help discriminate decoys for molecules with several repeating substructures... 
+        like sugars... like in ONPF...
+
+        :param frag_matches: tuple with atom indicies for the fragment substructure match
+        :param target_matches: iterable of tuples containing atom indicies for each substructure hit
+        :param fragment_pdb: path to fragment pdb
+        :param target_string: string containing contents of target pdb
+        :return: fragment mapping for the "correct" substructure
+        """
+        rmsd_dict = {}
+        for match in target_matches:
+            fragment_target_mapping = [(f_idx, t_idx) for f_idx, t_idx in zip(frag_matches, match)]
+            frag_atom_coords, trgt_atom_coords = self.process_atom_mappings_into_coordinate_sets(
+                fragment_target_mapping, fragment_pdb, target_string)
+            transformation_matrix = prody.calcTransformation(trgt_atom_coords, frag_atom_coords)
+            aligned_trgt = prody.applyTransformation(transformation_matrix, trgt_atom_coords)
+
+            rmsd_dict[prody.calcRMSD(frag_atom_coords, aligned_trgt)] = fragment_target_mapping
+
+        return rmsd_dict[min(rmsd_dict.keys())]
+
+    def process_atom_mappings_into_coordinate_sets(self, fragment_target_mapping, fragment_pdb, target_string):
+        # Fragment and target as prody atom objects (including Hydrogens)
+        target_prody_H = prody.parsePDBStream(io.StringIO(target_string))
+        fragment_prody_H = prody.parsePDB(fragment_pdb)
+
+        # Fragment and target prody selections (excluding hydrogens)
+        target_prody = target_prody_H.select('not hydrogen')
+        fragment_prody = fragment_prody_H.select('not hydrogen')
+
+        # Retrieve fragment and target atom indicies to align
+        fragment_atom_indices = [a[0] for a in fragment_target_mapping]
+        target_atom_indices = [a[1] for a in fragment_target_mapping]
+
+        # Convert atom indicies into atom objects
+        frag_atom_selections = [fragment_prody.select('index {}'.format(index)) for index in fragment_atom_indices]
+        trgt_atom_selections = [target_prody.select('index {}'.format(index)) for index in target_atom_indices]
+
+        # Get atom coordinates out of atom objects
+        # None is because hydrogens were removed
+        frag_atom_coords = np.asarray([atom.getCoords()[0] for atom in frag_atom_selections if atom != None])
+        trgt_atom_coords = np.asarray([atom.getCoords()[0] for atom in trgt_atom_selections if atom != None])
+
+        return frag_atom_coords, trgt_atom_coords
+
+    def determine_rotation_and_translation(self, fragment_target_mapping, fragment_pdb, target_string):
+        """
+        Implementing the Kabsch algorithm for aligning all fragment-containing small molecules to the target ligand
+        on the mapped atoms as determined by fragment_target_mapping()
+
+        :return: Prody transformation object with rotation and translation matrix/vector
+        """
+        frag_atom_coords, trgt_atom_coords = self.process_atom_mappings_into_coordinate_sets(fragment_target_mapping,
+                                                                                             fragment_pdb,
+                                                                                             target_string)
+
+        return prody.calcTransformation(trgt_atom_coords, frag_atom_coords)
 
     def apply_transformation(self, transformation_matrix, target_pdb_path, ligand, ligand_chain):
         """
         Apply transformation to the target ligand-protein complex.
-        
+
         Also considering:
         * Only work with residues with CA within 8A of ligand
         * Write all transformed PDBs to a new working directory?
-        
+
         :param transformation_matrix: 
         :param target_pdb: 
         :return: 
@@ -362,8 +322,7 @@
         transformed_pdb = prody.applyTransformation(transformation_matrix, target_shell)
         prody.writePDB(os.path.join(self.processed_PDBs_path, '{}_processed.pdb'.format(PDBID)), transformed_pdb)
 
-        print(target_shell)
-
+        return transformed_pdb
 
     ####################################################################################################################
     #
@@ -439,4 +398,23 @@
         # Debugging
         print(ligand_io)
 
-        return ligand_io, chain+        return ligand_io, chain
+
+    def generate_graph_from_pdb(self, pdb_file):
+        """
+        Generates a graph representation of a molecule using NetworkX
+
+        :param pdb_file: Iterable containing information on molecule connectivity in PDB format. Iterable should either
+        be a list or an opened instance of a .pdb file
+        :return: 
+        """
+        pass
+
+    def clean_pdbs(self):
+        """
+        Clean up PDBs for fragment alignments.
+        * Extract chain with target ligand bound
+
+        :return:
+        """
+        pass